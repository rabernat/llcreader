import numpy as np
import dask
import dask.array as dsa
import xarray as xr


def _get_var_metadata():
    # The LLC run data comes with zero metadata. So we import metadata from
    # the xmitgcm package.
    from xmitgcm.utils import parse_available_diagnostics
    from xmitgcm.variables import state_variables
    from xmitgcm.default_diagnostics import diagnostics
    from io import StringIO

    diag_file = StringIO(diagnostics)
    available_diags = parse_available_diagnostics(diag_file)
    var_metadata = state_variables
    var_metadata.update(available_diags)

    # even the file names from the LLC data differ from standard MITgcm output
    aliases = {'Eta': 'ETAN', 'PhiBot': 'PHIBOT', 'Salt': 'SALT',
               'Theta': 'THETA'}
    for a, b in aliases.items():
        var_metadata[a] = var_metadata[b]

    return var_metadata

_VAR_METADATA = _get_var_metadata()


def _decompress(data, mask):
    data_blank = np.full_like(mask, np.nan, dtype=dtype)
    data_blank[mask] = data
    data_blank.shape = mask.shape
    return data.blank



_facet_strides = ((0,3), (3,6), (6,7), (7,10), (10,13))
# whether to reshape each face
_facet_reshape = (False, False, False, True, True)
_nfaces = 13


def _uncompressed_facet_index(nfacet, nside):
    face_size = nside**2
    start = _facet_strides[nfacet][0] * face_size
    end = _facet_strides[nfacet][1] * face_size
    return start, end

def _facet_shape(nfacet, nside):
    facet_length = _facet_strides[nfacet][1] - _facet_strides[nfacet][0]
    if _facet_reshape[nfacet]:
        facet_shape = (1, 1, nside, facet_length*nside)
    else:
        facet_shape = (1, 1, facet_length*nside, nside)
    return facet_shape

def _facet_to_faces(data, nfacet):
    nz, nf, ny, nx = data.shape
    assert nf == 1
    facet_length = _facet_strides[nfacet][1] - _facet_strides[nfacet][0]
    if _facet_reshape[nfacet]:
        new_shape = nz, ny, facet_length, nx / facet_length
        data_rs = data.reshape(new_shape)
        data_rs = np.moveaxis(data_rs, 2, 1) # dask-safe
    else:
        new_shape = nz, facet_length, ny / facet_length, nx
        data_rs = data.reshape(new_shape)
    return data_rs

<<<<<<< HEAD
def _faces_to_facets(data):
    # returns a list of facets
    nz, nf, ny, nx = data.shape
    assert nf == _nfaces
    facets = []
    for nfacet, (strides, reshape) in enumerate(zip(_facet_strides, _facet_reshape)):
        # todo: use duck typing
        fdata = dsa.concatenate(data[:, slice(*strides)], axis=1)[:, None]
        if reshape
        fdata = np.moveaxis(fdata, 3, 2)
        
        
=======
def _rotate_scalar_facet(facet):
    facet_transposed = facet.transpose(0, 1, 3, 2)
    facet_rotated = np.flip(facet_transposed, 2)
    return facet_rotated
>>>>>>> d1d7a248

class LLCDataRequest:

    def __init__(self, fs, path, dtype, nk, nx,
                 klevels=[0], index=None, mask=None):
        """Create numpy data from a file

        Parameters
        ----------
        fs : fsspec.Filesystem
        path : str
        file_shape : tuple of ints
            The shape of the data in the file
        dtype : numpy.dtype
            Data type of the data in the file
        nfacet : int
            Which facet to read
        levels : int or lits of ints, optional
            Which k levels to read
        index : dict
        mask : dask.array

        Returns
        -------
        out : np.ndarray
            The data
        """

        self.fs = fs
        self.path = path
        self.dtype = dtype
        self.nk = nk
        self.nx = nx
        self.klevels = klevels
        self.mask = mask
        self.index = index


    def _build_facet_chunk(self, nfacet):

        assert (nfacet >= 0) & (nfacet < 5)

        file = self.fs.open(self.path)
        facet_shape = _facet_shape(nfacet, self.nx)

        level_data = []
        for k in self.klevels:
            assert (k >= 0) & (k < self.nk)

            # figure out where in the file we have to read to get the data
            # for this level and facet
            if self.index:
                start, end = self.index[k][nfacet]
            else:
                level_start = k * self.nx**2 * _nfaces
                facet_start, facet_end = _uncompressed_facet_index(nfacet, self.nx)
                start = level_start + facet_start
                end = level_start + facet_end

            read_offset = start * self.dtype.itemsize # in bytes
            read_length  = (end - start) * self.dtype.itemsize # in bytes
            file.seek(read_offset)
            buffer = file.read(read_length)
            data = np.frombuffer(buffer, dtype=self.dtype)

            if self.mask:
                data = _decompress(data, self.mask)

            # this is the shape this facet is supposed to have
            data.shape = facet_shape
            level_data.append(data)

        return np.concatenate(level_data, axis=0)

    def _lazily_build_facet_chunk(self, nfacet):
        facet_shape = _facet_shape(nfacet, self.nx)
        shape = (len(self.klevels),) + facet_shape[1:]
        return dsa.from_delayed(dask.delayed(self._build_facet_chunk)(nfacet),
                                shape, self.dtype)

    # from this function we have several options for building datasets
    def facets(self):
        return [self._lazily_build_facet_chunk(nfacet) for nfacet in range(5)]

    def faces(self):
        all_faces = []
        for nfacet, data_facet in enumerate(self.facets()):
            data_rs = _facet_to_faces(data_facet, nfacet)
            all_faces.append(data_rs)
        return dsa.concatenate(all_faces, axis=1)


    def latlon(self):

        all_facets = self.facets()
        rotated = (all_facets[:2]
                   + [_rotate_scalar_facet(facet) for facet in all_facets[-2:]])
        return dsa.concatenate(rotated, axis=3)

class BaseLLCModel:
    nz = 90
    nface = 13
    dtype = np.dtype('>f4')

    def __init__(self, datastore, mask_ds):
        self.store = datastore
        self.shape = (self.nz, self.nface, self.nx, self.nx)
        self.masks = self._get_masks(mask_ds)


    def _get_masks(self, mask_ds, check=False):
        for point in ['C', 'W', 'S']:
            # store mask data as a raw array, not xarray object, to avoid any
            # alignment overhead
            data = mask_da['mask' + point].data
            assert data.dtype == np.bool
            assert data.shape == self.shape
            self.masks[point] = data


    def _make_coords(self):
        all_iters = np.arange(self.iter_start, self.iter_stop, self.iter_step)
        time = self.delta_t * all_iters
        coords = {'face': ('face', np.arange(self.nface)),
                  'i': ('i', np.arange(self.nx)),
                  'i_g': ('i_g', np.arange(self.nx)),
                  'j': ('j', np.arange(self.nx)),
                  'j_g': ('j_g', np.arange(self.nx)),
                  'k': ('k', np.arange(self.nz)),
                  'k_u': ('k_u', np.arange(self.nz)),
                  'k_l': ('k_l', np.arange(self.nz)),
                  'k_p1': ('k_p1', np.arange(self.nz + 1)),
                  'niter': ('time', all_iters),
                  'time': ('time', time, {'units': mtime['units']})
                 }
        return xr.decode_cf(xr.Dataset(coords=coords))


    def _make_data_variable(self, varname, iters, k=0, point='C'):
        # look up metadata?

        shape = (1, self.nface, self.ny, self.nz)
        dtype = self.dtype
        strides = [0,] + list(ds_index['hFac' + point].data)
        offset = strides[k]
        count = strides[k+1]
        mask = self._mask[point]

        # TODO
        try:
            mask_future = client.scatter(mask)
        except NameError:
            mask_future = mask

        data = dsa.concatenate([_lazily_load_level_from_3D_field
                                (varname, i, offset, count, mask_future, dtype)
                                for i in all_iters], axis=0)

        return data


    def get_dataset(variables, iter_start=None, iter_stop=None,
                    iter_step=None, k_levels=None, k_chunksize=1):
        """
        Create an xarray Dataset object for this model.

        Parameters
        ----------
        *varnames : list of strings, optional
            The variables to include, e.g. ``['Salt', 'Theta']``. Otherwise
            include all known variables.
        iter_start : int, optional
            Starting iteration number. Otherwise use model default.
            Follows standard `range` conventions. (inclusive)
        iter_start : int, optional
            Stopping iteration number. Otherwise use model default.
            Follows standard `range` conventions. (exclusive)
        iter_step : int, optional
            Iteration number stepsize. Otherwise use model default.
        k_levels : list of ints, optional
            Vertical levels to extract. Default is to get them all
        k_chunksize : int, optional
            How many vertical levels per Dask chunk.
        """

        iters = np.arange(iter_start, iter_stop, iter_step)

        ds = self._make_coords()
        for vname in variables:
            ds[vname] = self._make_data_variable(vname, iters, k=0)
        return ds

class LLC4320Model(BaseLLCModel):
    nx = 4320
    delta_t = 25
    iter_start = 10368
    iter_stop = 1310544 + 1
    iter_step = 144
    time_units='seconds since 2011-09-10'
    variables = ['']<|MERGE_RESOLUTION|>--- conflicted
+++ resolved
@@ -69,7 +69,6 @@
         data_rs = data.reshape(new_shape)
     return data_rs
 
-<<<<<<< HEAD
 def _faces_to_facets(data):
     # returns a list of facets
     nz, nf, ny, nx = data.shape
@@ -80,14 +79,12 @@
         fdata = dsa.concatenate(data[:, slice(*strides)], axis=1)[:, None]
         if reshape
         fdata = np.moveaxis(fdata, 3, 2)
-        
-        
-=======
+
+
 def _rotate_scalar_facet(facet):
     facet_transposed = facet.transpose(0, 1, 3, 2)
     facet_rotated = np.flip(facet_transposed, 2)
     return facet_rotated
->>>>>>> d1d7a248
 
 class LLCDataRequest:
 
